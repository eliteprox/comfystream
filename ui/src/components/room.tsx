--- conflicted
+++ resolved
@@ -74,17 +74,12 @@
     string | number | undefined
   >(undefined);
 
-<<<<<<< HEAD
-  const [streamUrl, setStreamUrl] = useState<string>("");
-  const [prompt, setPrompt] = useState<any>(null);
-  const [selectedDeviceId, setSelectedDeviceId] = useState<string>("");
-=======
   const [config, setConfig] = useState<StreamConfig>({
     streamUrl: "",
     frameRate: 0,
+    selectedDeviceId: "",
     prompt: null,
   });
->>>>>>> 40db32d6
 
   const connectingRef = useRef(false);
 
@@ -97,17 +92,9 @@
     setLoadingToastId(undefined);
   }, [loadingToastId]);
 
-<<<<<<< HEAD
   const onStreamConfigSave = useCallback((config: StreamConfig) => {
-    setStreamUrl(config.streamUrl);
-    setPrompt(config.prompt);
-    setSelectedDeviceId(config.selectedDeviceId || "");
+    setConfig(config);
   }, []);
-=======
-  const onStreamConfigSave = async (config: StreamConfig) => {
-    setConfig(config);
-  };
->>>>>>> 40db32d6
 
   useEffect(() => {
     if (connectingRef.current) return;
@@ -162,21 +149,17 @@
                 />
               </div>
               <div className="landscape:w-full lg:w-1/2 h-[50dvh] lg:h-auto landscape:h-full max-w-[512px] max-h-[512px] aspect-square flex justify-center items-center lg:border-2 lg:rounded-md">
-<<<<<<< HEAD
-                <Webcam onStreamReady={onStreamReady} deviceId={selectedDeviceId} />
-=======
                 <Webcam
                   onStreamReady={onStreamReady}
+                  deviceId={config.selectedDeviceId}
                   frameRate={config.frameRate}
                 />
->>>>>>> 40db32d6
               </div>
             </div>
 
             <StreamSettings
               open={isStreamSettingsOpen}
               onOpenChange={setIsStreamSettingsOpen}
-              onDeviceChange={setSelectedDeviceId}
               onSave={onStreamConfigSave}
             />
           </div>
