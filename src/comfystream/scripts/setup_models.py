--- conflicted
+++ resolved
@@ -5,26 +5,10 @@
 
 import requests
 import yaml
+from huggingface_hub import hf_hub_download, snapshot_download
 from tqdm import tqdm
 from utils import get_config_path, load_model_config
 
-<<<<<<< HEAD
-try:
-    from huggingface_hub import snapshot_download, hf_hub_download
-    HF_HUB_AVAILABLE = True
-except ImportError:
-    HF_HUB_AVAILABLE = False
-    print("Warning: huggingface_hub not installed. Directory downloads from HuggingFace will not be available.")
-
-def parse_args():
-    parser = argparse.ArgumentParser(description='Setup ComfyUI models')
-    parser.add_argument('--workspace',
-                       default=os.environ.get('COMFY_UI_WORKSPACE', os.path.expanduser('~/comfyui')),
-                       help='ComfyUI workspace directory (default: ~/comfyui or $COMFY_UI_WORKSPACE)')
-    parser.add_argument('--config',
-                       default=None,
-                       help='Path to custom models config file (default: configs/models.yaml). Can be a filename (searches in configs/), or an absolute/relative path.')
-=======
 
 def parse_args():
     parser = argparse.ArgumentParser(description="Setup ComfyUI models")
@@ -33,7 +17,11 @@
         default=os.environ.get("COMFY_UI_WORKSPACE", os.path.expanduser("~/comfyui")),
         help="ComfyUI workspace directory (default: ~/comfyui or $COMFY_UI_WORKSPACE)",
     )
->>>>>>> ff11b851
+    parser.add_argument(
+        "--config",
+        default=None,
+        help="Path to custom models config file (default: configs/models.yaml). Can be a filename (searches in configs/), or an absolute/relative path.",
+    )
     return parser.parse_args()
 
 
@@ -67,32 +55,28 @@
                 destination.unlink()
                 raise ValueError(f"LFS pointer detected. Failed to download: {url}")
 
-<<<<<<< HEAD
+
 def download_hf_directory(repo_id, subfolder, destination, description=None):
     """Download an entire directory from HuggingFace Hub"""
-    if not HF_HUB_AVAILABLE:
-        raise RuntimeError("huggingface_hub is required for directory downloads. Install with: pip install huggingface_hub")
-    
     destination = Path(destination)
     destination.mkdir(parents=True, exist_ok=True)
-    
+
     desc = description or f"Downloading {repo_id}/{subfolder}"
     print(f"{desc}...")
-    
+
     try:
         # Download the specific subfolder to the destination
         snapshot_download(
             repo_id=repo_id,
             allow_patterns=f"{subfolder}/*",
             local_dir=destination.parent,
-            local_dir_use_symlinks=False
+            local_dir_use_symlinks=False,
         )
         print(f"✓ Downloaded {repo_id}/{subfolder} to {destination}")
     except Exception as e:
         print(f"❌ Error downloading {repo_id}/{subfolder}: {e}")
         raise
-=======
->>>>>>> ff11b851
+
 
 def setup_model_files(workspace_dir, config_path=None):
     """Download and setup required model files based on configuration"""
@@ -119,24 +103,23 @@
 
         if not full_path.exists():
             print(f"Downloading {model_info['name']}...")
-<<<<<<< HEAD
-            
+
             # Check if this is a HuggingFace directory download
-            if model_info.get('is_directory', False):
+            if model_info.get("is_directory", False):
                 # Parse HuggingFace URL to extract repo_id and subfolder
                 # Format: https://huggingface.co/{repo_id}/tree/main/{subfolder}
                 # Or: https://huggingface.co/{repo_id}/blob/main/{subfolder}
-                url = model_info['url']
-                if 'huggingface.co' in url:
-                    parts = url.split('huggingface.co/')[-1].split('/')
-                    if len(parts) >= 4 and (parts[2] in ['tree', 'blob']):
+                url = model_info["url"]
+                if "huggingface.co" in url:
+                    parts = url.split("huggingface.co/")[-1].split("/")
+                    if len(parts) >= 4 and (parts[2] in ["tree", "blob"]):
                         repo_id = f"{parts[0]}/{parts[1]}"
-                        subfolder = '/'.join(parts[4:]) if len(parts) > 4 else parts[3]
+                        subfolder = "/".join(parts[4:]) if len(parts) > 4 else parts[3]
                         download_hf_directory(
                             repo_id=repo_id,
                             subfolder=subfolder,
                             destination=full_path,
-                            description=f"Downloading {model_info['name']}"
+                            description=f"Downloading {model_info['name']}",
                         )
                     else:
                         print(f"❌ Invalid HuggingFace URL format: {url}")
@@ -146,16 +129,8 @@
                     continue
             else:
                 # Regular file download
-                download_file(
-                    model_info['url'],
-                    full_path,
-                    f"Downloading {model_info['name']}"
-                )
+                download_file(model_info["url"], full_path, f"Downloading {model_info['name']}")
                 print(f"Downloaded {model_info['name']} to {full_path}")
-=======
-            download_file(model_info["url"], full_path, f"Downloading {model_info['name']}")
-            print(f"Downloaded {model_info['name']} to {full_path}")
->>>>>>> ff11b851
 
             # Handle any extra files (like configs)
             if "extra_files" in model_info:
@@ -209,7 +184,7 @@
 def setup_models():
     args = parse_args()
     workspace_dir = Path(args.workspace)
-    
+
     # Resolve config path if provided
     config_path = None
     if args.config:
@@ -222,7 +197,7 @@
             sys.exit(1)
 
     setup_directories(workspace_dir)
-    setup_model_files(workspace_dir, config_path=config_path)
+    setup_model_files(workspace_dir)
 
 
 setup_models()